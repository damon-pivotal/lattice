package cluster_test

import (
	"bufio"
	"encoding/json"
	"errors"
	"fmt"
	"io"
	"io/ioutil"
	"net"
	"net/http"
	"os"
	"os/exec"
	"runtime"
	"strconv"
	"time"

	. "github.com/onsi/ginkgo"
	ginkgo_config "github.com/onsi/ginkgo/config"
	. "github.com/onsi/gomega"
	"github.com/onsi/gomega/gbytes"
	"github.com/onsi/gomega/gexec"

	"github.com/cloudfoundry-incubator/lattice/ltc/config"
	"github.com/cloudfoundry-incubator/lattice/ltc/terminal/colors"
	"github.com/cloudfoundry-incubator/lattice/ltc/test_helpers"
	"github.com/cloudfoundry-incubator/receptor"
	"github.com/cloudfoundry-incubator/runtime-schema/models"
	"github.com/nu7hatch/gouuid"
)

var numCpu int

func init() {
	numCpu = runtime.NumCPU()
	runtime.GOMAXPROCS(numCpu)
}

type ClusterTestRunner interface {
	Run(timeout time.Duration, verbose bool)
}

type clusterTestRunner struct {
	testingT          GinkgoTestingT
	config            *config.Config
	latticeCliHome    string
	ltcExecutablePath string
}

type ginkgoTestingT struct{}

func (g *ginkgoTestingT) Fail() {
	os.Exit(1)
}

func NewClusterTestRunner(config *config.Config, latticeCliHome string) ClusterTestRunner {
	return &clusterTestRunner{
		config:            config,
		testingT:          &ginkgoTestingT{},
		latticeCliHome:    latticeCliHome,
		ltcExecutablePath: os.Args[0],
	}
}

func (runner *clusterTestRunner) Run(timeout time.Duration, verbose bool) {
	ginkgo_config.DefaultReporterConfig.Verbose = verbose
	ginkgo_config.DefaultReporterConfig.SlowSpecThreshold = float64(45)
	defineTheGinkgoTests(runner, timeout)
	RegisterFailHandler(Fail)
	RunSpecs(runner.testingT, "Lattice Integration Tests")
}

func defineTheGinkgoTests(runner *clusterTestRunner, timeout time.Duration) {
	BeforeSuite(func() {
		err := runner.config.Load()
		if err != nil {
			fmt.Fprintln(getStyledWriter("test"), "Error loading config")
			return
		}
	})

	AfterSuite(func() {
		gexec.CleanupBuildArtifacts()
	})

	Describe("Lattice", func() {
		Context("docker", func() {
			Context("when desiring a docker-based LRP", func() {
				var appName, appRoute string

				BeforeEach(func() {
					appGuid, err := uuid.NewV4()
					Expect(err).ToNot(HaveOccurred())

					appName = fmt.Sprintf("lattice-test-app-%s", appGuid.String())
					appRoute = fmt.Sprintf("%s.%s", appName, runner.config.Target())
				})

				AfterEach(func() {
					runner.removeApp(timeout, appName, fmt.Sprintf("--timeout=%s", timeout.String()))

					Eventually(errorCheckForRoute(appRoute), timeout, 1).Should(HaveOccurred())
				})

				It("should run a docker app", func() {
					debugLogsStream := runner.streamDebugLogs(timeout)
					defer func() { debugLogsStream.Terminate().Wait() }()

					runner.createDockerApp(timeout, appName, "cloudfoundry/lattice-app", fmt.Sprintf("--timeout=%s", timeout.String()), "--working-dir=/", "--env", "APP_NAME", "--", "/lattice-app", "--message", "Hello Lattice User", "--quiet")

					Eventually(errorCheckForRoute(appRoute), timeout, 1).ShouldNot(HaveOccurred())

					Eventually(debugLogsStream.Out, timeout).Should(gbytes.Say("rep.*cell-\\d+"))
					Eventually(debugLogsStream.Out, timeout).Should(gbytes.Say("garden-linux.*cell-\\d+"))
					debugLogsStream.Terminate().Wait()

					logsStream := runner.streamLogs(timeout, appName)
					defer func() { logsStream.Terminate().Wait() }()

					Eventually(logsStream.Out, timeout).Should(gbytes.Say("LATTICE-TEST-APP. Says Hello Lattice User."))

					runner.scaleApp(timeout, appName, fmt.Sprintf("--timeout=%s", timeout.String()))

					instanceCountChan := make(chan int, numCpu)
					go countInstances(appRoute, instanceCountChan)
					Eventually(instanceCountChan, timeout).Should(Receive(Equal(3)))
				})

				It("should run a docker app using metadata from Docker Hub", func() {
					runner.createDockerApp(timeout, appName, "cloudfoundry/lattice-app")

					Eventually(errorCheckForRoute(appRoute), timeout, .5).ShouldNot(HaveOccurred())
				})

				Context("when the docker app requires escalated privileges to run", func() {
					It("should start the nginx app successfully", func() {
						By("passing the `--run-as-root` flag to `ltc create`")
						runner.createDockerApp(timeout, appName, "cloudfoundry/lattice-app", "--run-as-root", fmt.Sprintf("--timeout=%s", timeout.String()))

						Eventually(errorCheckForRoute(appRoute), timeout, .5).ShouldNot(HaveOccurred())

						resp, err := makeGetRequestToURL(appRoute + "/env")
						Expect(err).NotTo(HaveOccurred())
						defer resp.Body.Close()
						respBytes, err := ioutil.ReadAll(resp.Body)
						Expect(err).NotTo(HaveOccurred())

						Expect(respBytes).To(MatchRegexp("<dt>USER</dt><dd>root</dd>"), "lattice-app should report running as root")
					})
				})
			})
		})

<<<<<<< HEAD
		if runner.config.BlobStore().Host != "" {
=======
		Context("tcp routing", func() {
			var (
				appName      string
				externalPort uint16
				desiredLrp   receptor.DesiredLRPCreateRequest
			)

			BeforeEach(func() {
				appGuid, err := uuid.NewV4()
				Expect(err).ToNot(HaveOccurred())

				appName = fmt.Sprintf("lattice-test-app-%s", appGuid.String())
				externalPort = 64000
				containerPort := uint16(5222)
				routingInfo := json.RawMessage([]byte(fmt.Sprintf("{\"external_port\":%d, \"container_port\":%d}", externalPort, containerPort)))

				desiredLrp = receptor.DesiredLRPCreateRequest{
					ProcessGuid: appGuid.String(),
					LogGuid:     "log-guid",
					Domain:      "ge",
					Instances:   1,
					Setup: &models.SerialAction{
						Actions: []models.Action{
							&models.RunAction{
								Path: "sh",
								User: "vcap",
								Args: []string{
									"-c",
									"curl https://s3.amazonaws.com/router-release-blobs/tcp-sample-receiver.linux -o /tmp/tcp-sample-receiver && chmod +x /tmp/tcp-sample-receiver",
								},
							},
						},
					},
					Action: &models.ParallelAction{
						Actions: []models.Action{
							&models.RunAction{
								Path: "sh",
								User: "vcap",
								Args: []string{
									"-c",
									fmt.Sprintf("/tmp/tcp-sample-receiver -address 0.0.0.0:%d -serverId %s", containerPort, 1),
								},
							},
						},
					},
					Monitor: &models.RunAction{
						Path: "sh",
						User: "vcap",
						Args: []string{
							"-c",
							fmt.Sprintf("nc -z 0.0.0.0 %d", containerPort),
						}},
					StartTimeout: 60,
					RootFS:       "docker:///cloudfoundry/trusty64",
					MemoryMB:     128,
					DiskMB:       128,
					Ports:        []uint16{containerPort},
					Routes: receptor.RoutingInfo{
						"tcp-router": &routingInfo,
					},
					EgressRules: []models.SecurityGroupRule{
						{
							Protocol:     models.TCPProtocol,
							Destinations: []string{"0.0.0.0-255.255.255.255"},
							Ports:        []uint16{80, 443},
						},
						{
							Protocol:     models.UDPProtocol,
							Destinations: []string{"0.0.0.0/0"},
							PortRange: &models.PortRange{
								Start: 53,
								End:   53,
							},
						},
					},
				}
			})

			It("routes tcp traffic to a container", func() {
				helperErr := test_helpers.TempJsonFile(desiredLrp, func(file string) {
					By("Submitting an LRP")
					runner.submitLrp(timeout, file)
				})
				Expect(helperErr).NotTo(HaveOccurred())

				By("connecting to the running LRP over TCP")
				Eventually(errorCheckForConnection(runner.config.Target(), externalPort), timeout, 1).ShouldNot(HaveOccurred())
			})
		})

		if runner.config.BlobTarget().AccessKey != "" && runner.config.BlobTarget().SecretKey != "" {
>>>>>>> b95bf3a3
			Context("droplets", func() {
				var dropletName, appName, dropletFolderURL, appRoute string

				BeforeEach(func() {
					// Generate a droplet name up front so that it can persist across droplet tests
					dropletGuid, err := uuid.NewV4()
					Expect(err).ToNot(HaveOccurred())
					dropletName = "droplet-" + dropletGuid.String()

					appName = "running-" + dropletName

					blobTarget := runner.config.BlobStore()
					dropletFolderURL = fmt.Sprintf("%s:%s@%s:%s/blobs/%s",
						blobTarget.Username,
						blobTarget.Password,
						blobTarget.Host,
						blobTarget.Port,
						dropletName)

					appRoute = fmt.Sprintf("%s.%s", appName, runner.config.Target())
				})

				AfterEach(func() {
					runner.removeApp(timeout, appName, fmt.Sprintf("--timeout=%s", timeout.String()))
					Eventually(errorCheckForRoute(appRoute), timeout, .5).Should(HaveOccurred())

					runner.removeDroplet(timeout, dropletName)
					Eventually(errorCheckURLExists(dropletFolderURL+"/droplet.tgz"), timeout, 1).Should(HaveOccurred())
				})

				It("builds, lists and launches a droplet", func() {
					By("checking out lattice-app from github")
					gitDir := runner.cloneRepo(timeout, "https://github.com/pivotal-cf-experimental/lattice-app.git")
					defer os.RemoveAll(gitDir)

					By("launching a build task")
					runner.buildDroplet(timeout, dropletName, "https://github.com/cloudfoundry/go-buildpack.git", gitDir)

					By("uploading a compiled droplet to the blob store")
					Eventually(errorCheckURLExists(dropletFolderURL+"/droplet.tgz"), timeout, 1).ShouldNot(HaveOccurred())

					By("listing droplets")
					runner.listDroplets(timeout, dropletName)

					By("launching the droplet")
					runner.launchDroplet(timeout, appName, dropletName)

					Eventually(errorCheckForRoute(appRoute), timeout, .5).ShouldNot(HaveOccurred())
				})
			})
		}
	})
}

func (runner *clusterTestRunner) cloneRepo(timeout time.Duration, repoURL string) string {
	tmpDir, err := ioutil.TempDir("", "repo")
	Expect(err).ToNot(HaveOccurred())

	fmt.Fprintln(getStyledWriter("test"), colors.PurpleUnderline(fmt.Sprintf("Attempting to clone %s to %s", repoURL, tmpDir)))

	command := exec.Command("/usr/bin/env", "git", "clone", repoURL, tmpDir)

	session, err := gexec.Start(command, getStyledWriter("git-clone"), getStyledWriter("git-clone"))
	Expect(err).ToNot(HaveOccurred())
	expectExitInBuffer(timeout, session, session.Err)

	Eventually(session.Err).Should(gbytes.Say(fmt.Sprintf("Cloning into '%s'...", tmpDir)))

	fmt.Fprintf(getStyledWriter("test"), "Cloned %s into %s\n", repoURL, tmpDir)

	return tmpDir
}

func (runner *clusterTestRunner) submitLrp(timeout time.Duration, jsonPath string) {
	fmt.Fprintln(getStyledWriter("test"), colors.PurpleUnderline(fmt.Sprintf("Attempting to submit lrp at %s", jsonPath)))

	command := runner.command("submit-lrp", jsonPath)

	session, err := gexec.Start(command, getStyledWriter("submit-lrp"), getStyledWriter("submit-lrp"))
	Expect(err).ToNot(HaveOccurred())
	expectExit(timeout, session)

	Expect(session.Out).To(gbytes.Say("Successfully submitted"))

	fmt.Fprintln(getStyledWriter("test"), "Submitted lrp")
}

func (runner *clusterTestRunner) uploadBits(timeout time.Duration, dropletName, bits string) {
	fmt.Fprintln(getStyledWriter("test"), colors.PurpleUnderline(fmt.Sprintf("Attempting to upload %s to %s", bits, dropletName)))

	command := runner.command("upload-bits", dropletName, bits)

	session, err := gexec.Start(command, getStyledWriter("upload-bits"), getStyledWriter("upload-bits"))
	Expect(err).ToNot(HaveOccurred())
	expectExit(timeout, session)

	Expect(session.Out).To(gbytes.Say("Successfully uploaded " + dropletName))

	fmt.Fprintln(getStyledWriter("test"), "Uploaded", bits, "to", dropletName)
}

func (runner *clusterTestRunner) buildDroplet(timeout time.Duration, dropletName, buildpack, srcDir string) {
	fmt.Fprintln(getStyledWriter("test"), colors.PurpleUnderline(fmt.Sprintf("Submitting build of %s with buildpack %s", dropletName, buildpack)))

	command := runner.command("build-droplet", dropletName, buildpack, "--timeout", timeout.String())
	command.Dir = srcDir

	session, err := gexec.Start(command, getStyledWriter("build-droplet"), getStyledWriter("build-droplet"))
	Expect(err).ToNot(HaveOccurred())
	expectExit(timeout, session)

	Expect(session.Out).To(gbytes.Say("Submitted build of " + dropletName))
}

func (runner *clusterTestRunner) launchDroplet(timeout time.Duration, appName, dropletName string) {
	fmt.Fprintln(getStyledWriter("test"), colors.PurpleUnderline(fmt.Sprintf("Launching droplet %s as %s", dropletName, appName)))

	command := runner.command("launch-droplet", appName, dropletName)

	session, err := gexec.Start(command, getStyledWriter("launch-droplet"), getStyledWriter("launch-droplet"))
	Expect(err).ToNot(HaveOccurred())
	expectExit(timeout, session)

	Expect(session.Out).To(gbytes.Say(appName + " is now running."))
}

func (runner *clusterTestRunner) listDroplets(timeout time.Duration, dropletName string) {
	fmt.Fprintln(getStyledWriter("test"), colors.PurpleUnderline("Attempting to find droplet in the list"))

	command := runner.command("list-droplets")

	session, err := gexec.Start(command, getStyledWriter("list-droplets"), getStyledWriter("list-droplets"))
	Expect(err).ToNot(HaveOccurred())
	expectExit(timeout, session)

	Expect(session.Out).To(gbytes.Say(dropletName))

	fmt.Fprintln(getStyledWriter("test"), "Found", dropletName, "in the list!")
}

func (runner *clusterTestRunner) removeDroplet(timeout time.Duration, dropletName string) {
	fmt.Fprintln(getStyledWriter("test"), colors.PurpleUnderline(fmt.Sprintf("Attempting to remove droplet %s", dropletName)))

	command := runner.command("remove-droplet", dropletName)

	session, err := gexec.Start(command, getStyledWriter("remove-droplet"), getStyledWriter("remove-droplet"))
	Expect(err).ToNot(HaveOccurred())
	expectExit(timeout, session)

	Expect(session.Out).To(gbytes.Say("Droplet removed"))

	fmt.Fprintln(getStyledWriter("test"), "Removed", dropletName)
}

func (runner *clusterTestRunner) createDockerApp(timeout time.Duration, appName string, args ...string) {
	fmt.Fprintln(getStyledWriter("test"), colors.PurpleUnderline(fmt.Sprintf("Attempting to create %s", appName)))
	createArgs := append([]string{"create", appName}, args...)
	command := runner.command(createArgs...)

	session, err := gexec.Start(command, getStyledWriter("create"), getStyledWriter("create"))

	Expect(err).ToNot(HaveOccurred())
	expectExit(timeout, session)

	Expect(session.Out).To(gbytes.Say(appName + " is now running."))
	fmt.Fprintln(getStyledWriter("test"), "Yay! Created", appName)
}

func (runner *clusterTestRunner) streamLogs(timeout time.Duration, appName string, args ...string) *gexec.Session {
	fmt.Fprintln(getStyledWriter("test"), colors.PurpleUnderline(fmt.Sprintf("Attempting to stream logs from %s", appName)))
	command := runner.command("logs", appName)

	session, err := gexec.Start(command, getStyledWriter("logs"), getStyledWriter("logs"))

	Expect(err).ToNot(HaveOccurred())
	return session
}

func (runner *clusterTestRunner) streamDebugLogs(timeout time.Duration, args ...string) *gexec.Session {
	fmt.Fprintln(getStyledWriter("test"), colors.PurpleUnderline("Attempting to stream cluster debug logs"))
	command := runner.command("debug-logs")

	session, err := gexec.Start(command, getStyledWriter("debug"), getStyledWriter("debug"))

	Expect(err).ToNot(HaveOccurred())
	return session
}

func (runner *clusterTestRunner) scaleApp(timeout time.Duration, appName string, args ...string) {
	fmt.Fprintln(getStyledWriter("test"), colors.PurpleUnderline(fmt.Sprintf("Attempting to scale %s", appName)))
	command := runner.command("scale", appName, "3")

	session, err := gexec.Start(command, getStyledWriter("scale"), getStyledWriter("scale"))

	Expect(err).ToNot(HaveOccurred())
	expectExit(timeout, session)
}

func (runner *clusterTestRunner) removeApp(timeout time.Duration, appName string, args ...string) {
	fmt.Fprintln(getStyledWriter("test"), colors.PurpleUnderline(fmt.Sprintf("Attempting to remove app %s", appName)))
	command := runner.command("remove", appName)

	session, err := gexec.Start(command, getStyledWriter("remove"), getStyledWriter("remove"))

	Expect(err).ToNot(HaveOccurred())
	expectExit(timeout, session)
}

//TODO: add subcommand string param
func (runner *clusterTestRunner) command(arg ...string) *exec.Cmd {
	command := exec.Command(runner.ltcExecutablePath, arg...)
	appName := "APP_NAME=LATTICE-TEST-APP"
	cliHome := fmt.Sprintf("LATTICE_CLI_HOME=%s", runner.latticeCliHome)
	command.Env = []string{cliHome, appName}
	return command
}

func getStyledWriter(prefix string) io.Writer {
	return gexec.NewPrefixedWriter(fmt.Sprintf("[%s] ", colors.Yellow(prefix)), GinkgoWriter)
}

func errorCheckForConnection(ip string, port uint16) func() error {
	fmt.Fprintln(getStyledWriter("test"), "Connection to ", ip, ":", port)
	return func() error {
<<<<<<< HEAD
		response, err := makeGetRequestToURL(appRoute)
=======
		response, err := makeTcpConnRequest(ip, port, "test")
		if err != nil {
			return err
		}

		if response != "server-1:test" {
			errors.New("Did not get correct response from connection")
		}

		return nil
	}
}

func errorCheckForRoute(route string) func() error {
	fmt.Fprintln(getStyledWriter("test"), "Polling for the route", route)
	return func() error {
		response, err := makeGetRequestToRoute(route)
>>>>>>> b95bf3a3
		if err != nil {
			return err
		}

		io.Copy(ioutil.Discard, response.Body)
		defer response.Body.Close()

		if response.StatusCode != 200 {
			return fmt.Errorf("Status code %d should be 200", response.StatusCode)
		}

		return nil
	}
}

func errorCheckURLExists(url string) func() error {
	fmt.Fprintln(getStyledWriter("test"), "Polling for", url)
	return func() error {
		response, err := makeGetRequestToURL(url)
		if err != nil {
			return err
		}

		io.Copy(ioutil.Discard, response.Body)
		defer response.Body.Close()

		if response.StatusCode == 404 {
			return fmt.Errorf("URL %s doesn't exist", url)
		}

		return nil
	}
}

func countInstances(appRoute string, instanceCountChan chan<- int) {
	defer GinkgoRecover()
	instanceIndexRoute := fmt.Sprintf("%s/index", appRoute)
	instancesSeen := make(map[int]bool)

	instanceIndexChan := make(chan int, numCpu)

	for i := 0; i < numCpu; i++ {
		go pollForInstanceIndices(instanceIndexRoute, instanceIndexChan)
	}

	for {
		instanceIndex := <-instanceIndexChan
		instancesSeen[instanceIndex] = true
		instanceCountChan <- len(instancesSeen)
	}
}

func pollForInstanceIndices(appRoute string, instanceIndexChan chan<- int) {
	defer GinkgoRecover()
	for {
		response, err := makeGetRequestToURL(appRoute)
		Expect(err).To(BeNil())

		responseBody, err := ioutil.ReadAll(response.Body)
		defer response.Body.Close()
		Expect(err).To(BeNil())

		instanceIndex, err := strconv.Atoi(string(responseBody))
		if err != nil {
			continue
		}
		instanceIndexChan <- instanceIndex
	}
}

<<<<<<< HEAD
func makeGetRequestToURL(url string) (*http.Response, error) {
	routeWithScheme := fmt.Sprintf("http://%s", url)
=======
func makeTcpConnRequest(ip string, port uint16, req string) (string, error) {
	conn, err := net.Dial("tcp", ip+fmt.Sprintf(":%d", port))
	if err != nil {
		return "", err
	}

	fmt.Fprintf(conn, req+"\n")
	line, err := bufio.NewReader(conn).ReadString('\n')
	if err != nil {
		return "", err
	}

	return line, nil
}

func makeGetRequestToRoute(route string) (*http.Response, error) {
	routeWithScheme := fmt.Sprintf("http://%s", route)
>>>>>>> b95bf3a3
	resp, err := http.DefaultClient.Get(routeWithScheme)
	if err != nil {
		return nil, err
	}

	return resp, nil
}

func expectExit(timeout time.Duration, session *gexec.Session) {
	expectExitInBuffer(timeout, session, session.Out)
}

func expectExitInBuffer(timeout time.Duration, session *gexec.Session, outputBuffer *gbytes.Buffer) {
	Eventually(session, timeout).Should(gexec.Exit(0))
	Expect(string(outputBuffer.Contents())).To(HaveSuffix("\n"))
}<|MERGE_RESOLUTION|>--- conflicted
+++ resolved
@@ -151,9 +151,6 @@
 			})
 		})
 
-<<<<<<< HEAD
-		if runner.config.BlobStore().Host != "" {
-=======
 		Context("tcp routing", func() {
 			var (
 				appName      string
@@ -244,8 +241,7 @@
 			})
 		})
 
-		if runner.config.BlobTarget().AccessKey != "" && runner.config.BlobTarget().SecretKey != "" {
->>>>>>> b95bf3a3
+		if runner.config.BlobStore().Host != "" {
 			Context("droplets", func() {
 				var dropletName, appName, dropletFolderURL, appRoute string
 
@@ -470,9 +466,6 @@
 func errorCheckForConnection(ip string, port uint16) func() error {
 	fmt.Fprintln(getStyledWriter("test"), "Connection to ", ip, ":", port)
 	return func() error {
-<<<<<<< HEAD
-		response, err := makeGetRequestToURL(appRoute)
-=======
 		response, err := makeTcpConnRequest(ip, port, "test")
 		if err != nil {
 			return err
@@ -489,8 +482,7 @@
 func errorCheckForRoute(route string) func() error {
 	fmt.Fprintln(getStyledWriter("test"), "Polling for the route", route)
 	return func() error {
-		response, err := makeGetRequestToRoute(route)
->>>>>>> b95bf3a3
+		response, err := makeGetRequestToURL(route)
 		if err != nil {
 			return err
 		}
@@ -561,10 +553,6 @@
 	}
 }
 
-<<<<<<< HEAD
-func makeGetRequestToURL(url string) (*http.Response, error) {
-	routeWithScheme := fmt.Sprintf("http://%s", url)
-=======
 func makeTcpConnRequest(ip string, port uint16, req string) (string, error) {
 	conn, err := net.Dial("tcp", ip+fmt.Sprintf(":%d", port))
 	if err != nil {
@@ -580,9 +568,8 @@
 	return line, nil
 }
 
-func makeGetRequestToRoute(route string) (*http.Response, error) {
+func makeGetRequestToURL(route string) (*http.Response, error) {
 	routeWithScheme := fmt.Sprintf("http://%s", route)
->>>>>>> b95bf3a3
 	resp, err := http.DefaultClient.Get(routeWithScheme)
 	if err != nil {
 		return nil, err
